--- conflicted
+++ resolved
@@ -544,12 +544,8 @@
             param, empty_param, param_type, param_casting_dtype, is_contiguous, rank, device_mesh
         )
     else:
-<<<<<<< HEAD
-        print("No plan for:", parameter_name)
-=======
         # TODO log no plan modules in set
         print("No plan for", parameter_name,end ="\r")
->>>>>>> 0c3dc0c0
         param = param[...].to(param_casting_dtype)
         if is_contiguous:
             param = param.contiguous()
